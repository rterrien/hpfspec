import barycorrpy
from astropy.time import Time
from astropy import time, coordinates as coord, units as u

def bjdbrv(jd_utc, ra=None, dec=None, obsname=None, lat=0., lon=0., elevation=None,
        pmra=0., pmdec=0., parallax=0., rv=0., zmeas=0.,
        epoch=2451545.0, tbase=0., leap_update=True,**kwargs):
    """
    Wrapper to barycorrpy.py and utc2bjd. Computes the barycentric
    velocity correction and julian date in one call.
    Keyword obsname refers to observatory.pro in the IDL Astronomy User Library

    See also: http://astroutils.astronomy.ohio-state.edu/exofast/barycorr.html

    :param jd_utc: Julian date (UTC)
    :param ra: RA (J2000) [deg]
    :param dec: Dec (J2000) [deg]
    :param obsname: Observatory name (overrides coordinates if set)
    :param lat: Observatory latitude  [deg]
    :param lon: Observatory longitude (E) [+/-360 deg]
    :param elevation: Observatory elevation [m]
    :param pmra: Proper motion (RA*cos(Dec)) [mas/yr]
    :param pmdec: Proper motion (Dec) [mas/yr]
    :param parallax: Parallax [mas]
    :param rv: Radial velocity (within 100 km/s) [m/s]
    :param zmeas: Measured redshift
    :param epoch: Epoch (default 2448348.56250, J2000)
    :param tbase: Baseline subtracted from times (default 0.0)
    :return: Barycentric correction for zmeas

    Example:
    --------
    >>> from brv_we14py import bjdbrv
    >>> print bjdbrv(2457395.24563, 4.585590721,  44.02195596, 'ca')
    (2457395.247062386, -23684.54364462639)

    """
    if obsname=="McDonald Observatory": # Same as used in SERVAL
        lat = 30.6814
        lon = -104.0147
        elevation = 2025.
    if obsname=='APO':
        lat = 32.78000000000001 # astropy.coordinates.EarthLocation.of_site('APO').lat.deg
        lon = -105.82000000000002 # astropy.coordinates.EarthLocation.of_site('APO').lon.deg
        elevation = 2798. # astropy.coordinates.EarthLocation.of_site('APO').height

    # Barycentric Julian Date
    # adapted from http://docs.astropy.org/en/stable/time/#barycentric-and-heliocentric-light-travel-time-corrections
    targ = coord.SkyCoord(ra, dec, unit=(u.deg, u.deg), frame='icrs')
    loc = coord.EarthLocation.from_geodetic(lon, lat, height=elevation)
    #times = time.Time(jd_utc, format='jd', scale='utc', location=loc)
    #ltt_bary = times.light_travel_time(targ)
    JDUTC = Time(jd_utc, format='jd', scale='utc')
    ltt_bary = JDUTC.light_travel_time(targ, location=loc)
    bjd = JDUTC.tdb + ltt_bary
   
    # we should be JDUTC
    if leap_update is False:
        print('WARNING: LEAP UPDATE=FALSE')
    brv, warning, status = barycorrpy.get_BC_vel(JDUTC, ra=ra, dec=dec, epoch=epoch, pmra=pmra,
                    pmdec=pmdec, px=parallax, lat=lat, longi=lon, alt=elevation,leap_update=leap_update,**kwargs)
   
<<<<<<< HEAD
    return bjd.value, brv[0]
=======
   if len(brv) > 1:
       return bjd.value, brv
   else:
       return bjd.value, brv[0]
>>>>>>> 8a1d9bf2
<|MERGE_RESOLUTION|>--- conflicted
+++ resolved
@@ -60,11 +60,7 @@
     brv, warning, status = barycorrpy.get_BC_vel(JDUTC, ra=ra, dec=dec, epoch=epoch, pmra=pmra,
                     pmdec=pmdec, px=parallax, lat=lat, longi=lon, alt=elevation,leap_update=leap_update,**kwargs)
    
-<<<<<<< HEAD
-    return bjd.value, brv[0]
-=======
    if len(brv) > 1:
        return bjd.value, brv
    else:
-       return bjd.value, brv[0]
->>>>>>> 8a1d9bf2
+       return bjd.value, brv[0]